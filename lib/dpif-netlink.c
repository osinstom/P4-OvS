--- conflicted
+++ resolved
@@ -4056,7 +4056,9 @@
     dpif_netlink_meter_set,
     dpif_netlink_meter_get,
     dpif_netlink_meter_del,
-<<<<<<< HEAD
+    NULL,                       /* bond_add */
+    NULL,                       /* bond_del */
+    NULL,                       /* bond_stats_get */
     NULL,
     NULL,
     NULL,
@@ -4064,11 +4066,6 @@
     NULL,
     NULL,
     NULL,
-=======
-    NULL,                       /* bond_add */
-    NULL,                       /* bond_del */
-    NULL,                       /* bond_stats_get */
->>>>>>> c893685f
 };
 
 static int
