--- conflicted
+++ resolved
@@ -620,7 +620,18 @@
     int (*meter_del)(struct dpif *, ofproto_meter_id meter_id,
                      struct ofputil_meter_stats *, uint16_t n_bands);
 
-<<<<<<< HEAD
+    /* Adds a bond with 'bond_id' and the slave-map to 'dpif'. */
+    int (*bond_add)(struct dpif *dpif, uint32_t bond_id,
+                    odp_port_t *slave_map);
+
+    /* Removes bond identified by 'bond_id' from 'dpif'. */
+    int (*bond_del)(struct dpif *dpif, uint32_t bond_id);
+
+    /* Reads bond stats from 'dpif'.  'n_bytes' should be an array with size
+     * sufficient to store BOND_BUCKETS number of elements. */
+    int (*bond_stats_get)(struct dpif *dpif, uint32_t bond_id,
+                          uint64_t *n_bytes);
+
     /* Adds or modifies the data plane program in `dpif` */
     int (*dp_prog_set)(struct dpif *, struct dpif_prog prog);
 
@@ -652,20 +663,6 @@
                                uint32_t table_id,
                                const char *match_key,
                                size_t key_size);
-    
-=======
-    /* Adds a bond with 'bond_id' and the slave-map to 'dpif'. */
-    int (*bond_add)(struct dpif *dpif, uint32_t bond_id,
-                    odp_port_t *slave_map);
-
-    /* Removes bond identified by 'bond_id' from 'dpif'. */
-    int (*bond_del)(struct dpif *dpif, uint32_t bond_id);
-
-    /* Reads bond stats from 'dpif'.  'n_bytes' should be an array with size
-     * sufficient to store BOND_BUCKETS number of elements. */
-    int (*bond_stats_get)(struct dpif *dpif, uint32_t bond_id,
-                          uint64_t *n_bytes);
->>>>>>> c893685f
 };
 
 extern const struct dpif_class dpif_netlink_class;
